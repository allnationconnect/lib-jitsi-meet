import { getLogger } from '@jitsi/logger';

import browser from '../browser';

const logger = getLogger('FeatureFlags');

/**
 * A global module for accessing information about different feature flags state.
 */
class FeatureFlags {
    /**
     * Configures the module.
     *
     * @param {boolean} flags.runInLiteMode - Enables lite mode for testing to disable media decoding.
     * @param {boolean} flags.sourceNameSignaling - Enables source names in the signaling.
     * @param {boolean} flags.receiveMultipleVideoStreams - Signal support for receiving multiple video streams.
     */
    init(flags) {
        this._receiveMultipleVideoStreams = flags.receiveMultipleVideoStreams ?? true;
        this._runInLiteMode = Boolean(flags.runInLiteMode);
<<<<<<< HEAD

        this._sourceNameSignaling = Boolean(flags.sourceNameSignaling);
        this._receiveMultipleVideoStreams = Boolean(flags.receiveMultipleVideoStreams);
        this._sendMultipleVideoStreams = Boolean(flags.sendMultipleVideoStreams);
=======
        this._sendMultipleVideoStreams = flags.sendMultipleVideoStreams ?? true;
        this._sourceNameSignaling = flags.sourceNameSignaling ?? true;
>>>>>>> 3fc03265
        this._ssrcRewriting = Boolean(flags.ssrcRewritingEnabled);

        // For Chromium, check if Unified plan is enabled.
        this._usesUnifiedPlan = browser.supportsUnifiedPlan()
            && (!browser.isChromiumBased() || (flags.enableUnifiedOnChrome ?? true));

        logger.info(`Source name signaling: ${this._sourceNameSignaling},`
            + ` Send multiple video streams: ${this._sendMultipleVideoStreams},`
            + ` uses Unified plan: ${this._usesUnifiedPlan}`);
    }

    /**
     * Checks if multiple local video streams support is enabled.
     *
     * @returns {boolean}
     */
    isMultiStreamSupportEnabled() {
        return this._sourceNameSignaling && this._sendMultipleVideoStreams && this._usesUnifiedPlan;
    }

    /**
     * Checks if receiving multiple video streams is supported.
     *
     * @returns {boolean}
     */
    isReceiveMultipleVideoStreamsSupported() {
        return this._receiveMultipleVideoStreams;
    }

    /**
     * Checks if the run in lite mode is enabled.
     * This will cause any media to be received and not decoded. (Directions are inactive and no ssrc and ssrc-groups
     * are added to the remote description). This can be used for various test scenarios.
     *
     * @returns {boolean}
     */
    isRunInLiteModeEnabled() {
        return this._runInLiteMode;
    }

    /**
     * Checks if the source name signaling is enabled.
     *
     * @returns {boolean}
     */
    isSourceNameSignalingEnabled() {
        return this._sourceNameSignaling;
    }

    /**
     * Checks if the clients supports re-writing of the SSRCs on the media streams by the bridge.
     * @returns {boolean}
     */
    isSsrcRewritingSupported() {
        return this._ssrcRewriting;
    }
}

export default new FeatureFlags();<|MERGE_RESOLUTION|>--- conflicted
+++ resolved
@@ -18,15 +18,8 @@
     init(flags) {
         this._receiveMultipleVideoStreams = flags.receiveMultipleVideoStreams ?? true;
         this._runInLiteMode = Boolean(flags.runInLiteMode);
-<<<<<<< HEAD
-
-        this._sourceNameSignaling = Boolean(flags.sourceNameSignaling);
-        this._receiveMultipleVideoStreams = Boolean(flags.receiveMultipleVideoStreams);
-        this._sendMultipleVideoStreams = Boolean(flags.sendMultipleVideoStreams);
-=======
         this._sendMultipleVideoStreams = flags.sendMultipleVideoStreams ?? true;
         this._sourceNameSignaling = flags.sourceNameSignaling ?? true;
->>>>>>> 3fc03265
         this._ssrcRewriting = Boolean(flags.ssrcRewritingEnabled);
 
         // For Chromium, check if Unified plan is enabled.
@@ -35,6 +28,7 @@
 
         logger.info(`Source name signaling: ${this._sourceNameSignaling},`
             + ` Send multiple video streams: ${this._sendMultipleVideoStreams},`
+            + ` SSRC rewriting supported: ${this._ssrcRewriting},`
             + ` uses Unified plan: ${this._usesUnifiedPlan}`);
     }
 
